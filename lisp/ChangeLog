--- conflicted
+++ resolved
@@ -1,4 +1,3 @@
-<<<<<<< HEAD
 2009-11-10  Carsten Dominik  <carsten.dominik@gmail.com>
 
 	* org-latex.el (org-export-latex-links): Check for protectedness
@@ -8,7 +7,7 @@
 	restriction when KEEP-RESTRICTION is set.
 	(org-datetree-file-entry-under): New function.
 	(org-datetree-cleanup): New command.
-=======
+
 2009-11-08  Dan Davison  <davison@stats.ox.ac.uk>
 
 	* org-src.el (org-edit-src-code): New optional argument context
@@ -16,7 +15,6 @@
 	configuration.
 	(org-edit-src-exit): Do not restore window configuration when this
 	function is used in the context of saving the edit buffer.
->>>>>>> 97e21c5b
 
 2009-11-09  Carsten Dominik  <carsten.dominik@gmail.com>
 
