#+OPTIONS:    H:3 num:nil toc:t
#+TITLE: org-babel --- facilitating communication between programming languages and people
#+SEQ_TODO:  TODO PROPOSED | DONE DEFERRED REJECTED
#+STARTUP: oddeven

* Introduction

Org-Babel enables *communication* between programming languages and
between people.

Org-Babel provides:
- communication between programs :: Data passes seamlessly between
     different programming languages, text, and tables.
- communication between people :: Data and calculations are embedded
     in the same document as notes explanations and reports.

** communication between programs

Org-Mode supports embedded blocks of source code (in any language)
inside of Org documents.  Org-Babel allows these blocks of code to be
executed from within Org-Mode with natural handling of their inputs
and outputs.

*** simple execution
with both scalar, file, and table output


*** reading information from tables


*** reading information from other source blocks (disk usage in your home directory)

This will work for Linux and Mac users, not so sure about shell
commands for windows users.

To run place the cursor on the =#+begin_src= line of the source block
labeled directory-pie and press =\C-c\C-c=.

#+srcname: directories
#+begin_src bash :results replace
cd ~ && du -sc * |grep -v total
#+end_src

#+resname: directories
|       64 | "Desktop"   |
| 11882808 | "Documents" |
|  8210024 | "Downloads" |
|   879800 | "Library"   |
|    57344 | "Movies"    |
|  7590248 | "Music"     |
|  5307664 | "Pictures"  |
|        0 | "Public"    |
|      152 | "Sites"     |
|        8 | "System"    |
|       56 | "bin"       |
|  3274848 | "mail"      |
|  5282032 | "src"       |
|     1264 | "tools"     |

#+srcname: directory-pie
#+begin_src R :var dirs = directories
pie(dirs[,1], labels = dirs[,2])
#+end_src


*** operations in/on tables

#+tblname: grades-table
| student | grade | letter |
|---------+-------+--------|
|       1 |    48 | F      |
|       2 |    30 | F      |
|       3 |     0 | F      |
|       4 |     1 | F      |
|       5 |    56 | F      |
|       6 |    46 | F      |
#+TBLFM: $2='(sbe random-score-generator)::$3='(sbe assign-grade (score $2))

#+srcname: assign-grade
#+begin_src ruby :var score=99
case score
   when 0..59: "F"
   when 60..69: "D"
   when 70..79: "C"
   when 80..89: "B"
   when 90..100: "A"
   else "Invalid Score"
end
#+end_src

#+srcname: random-score-generator
#+begin_src ruby 
rand(100)
#+end_src

#+srcname: show-distribution
#+begin_src R :var grades=grades-table
hist(grades[,2])
#+end_src


** communication between people
Quick overview of Org-Mode's exportation abilities, with links to the
online Org-Mode documentation, a focus on source-code blocks, and the
exportation options provided by Org-Babel.

*** Interactive tutorial
This would demonstrate applicability to Reproducible Research, and
Literate Programming.

*** Tests embedded in documentation
org-babels own functional tests are contained in a large org-mode
table, allowing the test suite to be run be evaluation of the table
and the results to be collected in the same table.


<<<<<<< HEAD
* Tasks [20/32]
=======
* Tasks [20/33]
** TODO Create objects in top level (global) environment in R?
*** initial requirement statement [DED]
   At the moment, objects created by computations performed in the
   code block are evaluated in the scope of the
   code-block-function-body and therefore disappear when the code
   block is evaluated {unless you employ some extra trickery like
   assign('name', object, env=globalenv()) }. I think it will be
   desirable to also allow for a style wherein objects that are
   created in one code block persist in the R global environment and
   can be re-used in a separate block.

   This is what Sweave does, and while I'm not saying we have to be
   the same as Sweave, it wouldn't be hard for us to provide the same
   behaviour in this case; if we don't, we risk undeservedly being
   written off as an oddity by some.

   IOW one aspect of org-babel is that of a sort of functional
   meta-programming language. This is crazy, in a very good
   way. Nevertheless, wrt R I think there's going to be a lot of value
   in providing for a working style in which the objects are stored in
   the R session, rather than elisp/org buffer. This will be a very
   familiar working style to lots of people.

   There are no doubt a number of different ways of accomplishing
   this, the simplest being a hack like adding

#+begin_src R
for(objname in ls())
    assign(objname, get(objname), envir=globalenv())
#+end_src

to the source code block function body. (Maybe wrap it in an on.exit() call).

However this may deserve to be thought about more carefully, perhaps
with a view to having a uniform approach across languages. E.g. shell
code blocks have the same semantics at the moment (no persistence of
variables across code blocks), because the body is evaluated in a new
bash shell process rather than a running shell. And I guess the same
is true for python. However, in both these cases, you could imagine
implementing the alternative in which the body is evaluated in a
persistent interactive session. It's just that it's particularly
natural for R, seeing as both ESS and org-babel evaluate commands in a
single persistent R session.

*** sessions [Eric]

Thanks for bringing this up.  I think you are absolutely correct that we
should provide support for a persistent environment (maybe called a
*session*) in which to evaluate code blocks.  I think the current setup
demonstrates my personal bias for a functional style of programming
which is certainly not ideal in all contexts.

While the R function you mention does look like an elegant solution, I
think we should choose an implementation that would be the same across
all source code types.  Specifically I think we should allow the user to
specify an optional *session* as a header variable (when not present we
assume a default session for each language).  The session name could be
used to name a comint buffer (like the *R* buffer) in which all
evaluation would take place (within which variables would retain their
values --at least once I remove some of the functional method wrappings
currently in place-- ).

This would allow multiple environments to be used in the same buffer,
and once this setup was implemented we should be able to fairly easily
implement commands for jumping between source code blocks and the
related session buffers, as well as for dumping the last N commands from
a session into a new or existing source code block.

Please let me know if you foresee any problems with this proposed setup,
or if you think any parts might be confusing for people coming from
Sweave.  I'll hopefully find some time to work on this later in the
week.
*** implementation
in [[file:lisp/org-babel-comint.el][org-babel-comint.el]]

Currently I've coppied and begun generalizing the functions for
interacting with R buffers.
** TODO fully purge org-babel-R of direct comint interaction
try to remove all code under the [[file:lisp/org-babel-R.el::functions%20for%20evaluation%20of%20R%20code][;; functions for evaluation of R code]] line

** TODO improve the source-block snippet

[[file:~/src/emacs-starter-kit/src/snippets/text-mode/rst-mode/chap::name%20Chapter%20title][file:~/src/emacs-starter-kit/src/snippets/text-mode/rst-mode/chap::name Chapter title]]
#+begin_example
,#name : Chapter title
,# --
${1:Chapter}
${1:$(make-string (string-width text) ?\=)}

$0
#+end_example

[[file:snippets/org-mode/sb][sb -- snippet]]

waiting for guidance from those more familiar with yasnippets
>>>>>>> e8e24c02

** TODO resolve references to other buffers
   This would allow source blocks to call upon tables, source-blocks,
   and results in other buffers.
   
   See...
   - [[file:lisp/org-babel-ref.el::TODO%20allow%20searching%20for%20names%20in%20other%20buffers][org-babel-ref.el:searching-in-other-buffers]]
   - [[file:lisp/org-babel.el::defun%20org-babel%20find%20named%20result%20name][org-babel.el#org-babel-find-named-result]]

** TODO figure out how to handle graphic output
This is listed under [[* graphical output][graphical output]] in out objectives.

This should take advantage of the =:results file= option, and
languages which almost always produce graphical output should set
=:results file= to true by default.  That would handle placing these
results in the buffer.  Then if there is a combination of =silent= and
=file= =:results= headers we could drop the results to a temp buffer
and pop open that buffer...

** TODO share org-babel
how should we share org-babel?

- post to org-mode and ess mailing lists
- create a org-babel page on worg
- create a short screencast demonstrating org-babel in action

*** examples
we need to think up some good examples

**** interactive tutorials
This could be a place to use [[* org-babel assertions][org-babel assertions]].

for example the first step of a tutorial could assert that the version
of the software-package (or whatever) is equal to some value, then
source-code blocks could be used with confidence (and executed
directly from) the rest of the tutorial.

**** answering a text-book question w/code example
org-babel is an ideal environment enabling both the development and
demonstrationg of the code snippets required as answers to many
text-book questions.

**** something using tables
maybe something along the lines of calculations from collected grades

**** file sizes
Maybe something like the following which outputs sizes of directories
under the home directory, and then instead of the trivial =emacs-lisp=
block we could use an R block to create a nice pie chart of the
results.

#+srcname: sizes
#+begin_src bash :results replace
du -sc ~/*
#+end_src

#+begin_src emacs-lisp :var sizes=sizes :results replace
(mapcar #'car sizes)
#+end_src

** TODO command line execution
Allow source code blocks to be called form the command line.  This
will be easy using the =sbe= function in [[file:lisp/org-babel-table.el][org-babel-table.el]].

This will rely upon [[* resolve references to other buffers][resolve references to other buffers]].

** TODO inline source code blocks [3/5]
   Like the =\R{ code }= blocks

   not sure what the format should be, maybe just something simple
   like =src_lang[]{}= where lang is the name of the source code
   language to be evaluated, =[]= is optional and contains any header
   arguments and ={}= contains the code.

   (see [[* (sandbox) inline source blocks][the-sandbox]])

*** DONE evaluation with \C-c\C-c
Putting aside the header argument issue for now we can just run these
with the following default header arguments
- =:results= :: silent
- =:exports= :: results

*** DONE inline exportation
Need to add an interblock hook (or some such) through org-exp-blocks
*** DONE header arguments
We should make it possible to use header arguments.

*** TODO fontification
we should color these blocks differently

*** TODO refine html exportation
should use a span class, and should show original source in tool-tip

** TODO allow tables with hline to be passed as args into R
   This doesn't seem to work at the moment (example below). It would
   also be nice to have a natural way for the column names of the org
   table to become the column names of the R data frame, and to have
   the option to specify that the first column is to be used as row
   names in R (these must be unique). But this might require a bit of
   thinking about.


#+TBLNAME: egtable
| col1 | col2    | col3 |
|------+---------+------|
|    1 | 2       |    3 |
|    4 | schulte |    6 |

#+begin_src R var tabel=egtable
tabel
#+end_src

Another example is in the [[*operations%20in%20on%20tables][grades example]].

** PROPOSED conversion between org-babel and noweb (e.g. .Rnw) format
   I haven't thought about this properly. Just noting it down. What
   Sweave uses is called "R noweb" (.Rnw).
** PROPOSED pass multiple reference arguments into R
   Can we do this? I wasn't sure how to supply multiple 'var' header
<<<<<<< HEAD
   args. Just delete this if I'm being dense.
** PROPOSED Create objects in top level (global) environment in R?
   At the moment, objects created by computations performed in the
   code block are evaluated in the scope of the
   code-block-function-body and therefore disappear when the code
   block is evaluated {unless you employ some extra trickery like
   assign('name', object, env=globalenv()) }. I think it will be
   desirable to also allow for a style wherein objects that are
   created in one code block persist in the R global environment and
   can be re-used in a separate block.

   This is what Sweave does, and while I'm not saying we have to be
   the same as Sweave, it wouldn't be hard for us to provide the same
   behaviour in this case; if we don't, we risk undeservedly being
   written off as an oddity by some.

   IOW one aspect of org-babel is that of a sort of functional
   meta-programming language. This is crazy, in a very good
   way. Nevertheless, wrt R I think there's going to be a lot of value
   in providing for a working style in which the objects are stored in
   the R session, rather than elisp/org buffer. This will be a very
   familiar working style to lots of people.

   There are no doubt a number of different ways of accomplishing
   this, the simplest being a hack like adding

#+begin_src R
for(objname in ls())
    assign(objname, get(objname), envir=globalenv())
#+end_src

to the source code block function body. (Maybe wrap it in an on.exit() call).

However this may deserve to be thought about more carefully, perhaps
with a view to having a uniform approach across languages. E.g. shell
code blocks have the same semantics at the moment (no persistence of
variables across code blocks), because the body is evaluated in a new
bash shell process rather than a running shell. And I guess the same
is true for python. However, in both these cases, you could imagine
implementing the alternative in which the body is evaluated in a
persistent interactive session. It's just that it's particularly
natural for R, seeing as both ESS and org-babel evaluate commands in a
single persistent R session.
=======
   args. Just delete this TODO if I'm being dense.
>>>>>>> e8e24c02

** PROPOSED support for passing paths to files between source blocks
Maybe this should be it's own result type (in addition to scalars and
vectors).  The reason being that some source-code blocks (for example
ditaa or anything that results in the creation of a file) may want to
pass a file path back to org-mode which could then be inserted into
the org-mode buffer as a link to the file...

This would allow for display of images upon export providing
functionality similar to =org-exp-blocks= only in a more general
manner.

** PROPOSED re-implement helper functions from org-R
Much of the power of org-R seems to be in it's helper functions for
the quick graphing of tables.  Should we try to re-implement these
functions on top of org-babel?

I'm thinking this may be useful both to add features to org-babel-R and
also to potentially suggest extensions of the framework.  For example
one that comes to mind is the ability to treat a source-code block
like a function which accepts arguments and returns results. Actually
this can be it's own TODO (see [[* source blocks as functions][source blocks as functions]]).

** DEFERRED use textConnection to pass tsv to R?
   When passing args from the org buffer to R, the following route is
   used: arg in buffer -> elisp -> tsv on file -> data frame in R. I
   think it would be possible to avoid having to write to file by
   constructing an R expression in org-babel-R-assign-elisp, something
   like this

#+begin_src emacs-lisp
(org-babel-R-input-command
 (format  "%s <- read.table(textConnection(\"%s\"), sep=\"\\t\", as.is=TRUE)"
	  name (orgtbl-to-tsv value '(:sep "\t" :fmt org-babel-R-quote-tsv-field))))
#+end_src

   I haven't tried to implement this yet as it's basically just
   fiddling with something that works. The only reason for it I can
   think of would be efficiency and I haven't tested that.

   This Didn't work after an initial test.  I still think this is a
   good idea (I also think we should try to do something similar when
   writing out results frmo R to elisp) however as it wouldn't result
   in any functional changes I'm bumping it down to deferred for
   now. [Eric]

for quick tests

#+tblname: quick-test
| 1 | 2 | 3 |

#+srcname: quick-test-src-blk
#+begin_src R :var vec=quick-test
mean(mean(vec))
#+end_src

: 2

** DEFERRED re-implement R evaluation using ess-command or ess-execute
   I don't have any complaints with the current R evaluation code or
   behaviour, but I think it would be good to use the ESS functions
   from a political point of view. Plus of course it has the normal
   benefits of an API (insulates us from any underlying changes etc). [DED]

   I'll look into this.  I believe that I looked at and rejected these
   functions initially but now I can't remember why.  I agree with
   your overall point about using API's where available.  I will take
   a look back at these and either switch to using the ess commands,
   or at least articulate under this TODO the reasons for using our
   custom R-interaction commands. [Eric]

   ess-execute

   Lets just replace =org-babel-R-input-command= with =ess-execute=.

   I tried this, and although it works in some situations, I find that
   =ess-command= will often just hang indefinitely without returning
   results.  Also =ess-execute= will occasionally hang, and pops up
   the buffer containing the results of the command's execution, which
   is undesirable.  For now these functions can not be used.  Maybe
   someone more familiar with the ESS code can recommend proper usage
   of =ess-command= or some other lower-level function which could be
   used in place of [[file:lisp/org-babel-R.el::defun%20org-babel%20R%20input%20command%20command][org-babel-R-input-command]].

*** ess functions
   
#+begin_quote ess-command
(ess-command COM &optional BUF SLEEP NO-PROMPT-CHECK)

Send the ESS process command COM and delete the output
from the ESS process buffer.  If an optional second argument BUF exists
save the output in that buffer. BUF is erased before use.
COM should have a terminating newline.
Guarantees that the value of .Last.value will be preserved.
When optional third arg SLEEP is non-nil, `(sleep-for (* a SLEEP))'
will be used in a few places where `a' is proportional to `ess-cmd-delay'.
#+end_quote

#+begin_quote ess-execute
(ess-execute COMMAND &optional INVERT BUFF MESSAGE)

Send a command to the ESS process.
A newline is automatically added to COMMAND.  Prefix arg (or second arg
INVERT) means invert the meaning of
`ess-execute-in-process-buffer'.  If INVERT is 'buffer, output is
forced to go to the process buffer.  If the output is going to a
buffer, name it *BUFF*.	 This buffer is erased before use.  Optional
fourth arg MESSAGE is text to print at the top of the buffer (defaults
to the command if BUFF is not given.)
#+end_quote

*** out current setup

    1) The body of the R source code block is wrapped in a function
    2) The function is called inside of a =write.table= function call
       writing the results to a table
    3) The table is read using =org-table-import=

** DEFERRED Rework Interaction with Running Processes [0/3]
*** TODO ability to select which of multiple sessions is being used
    Increasingly it is looking like we're going to want to run all
    source code blocks in comint buffer (sessions).  Which will have
    the benefits of
    1) allowing background execution
    2) maintaining state between source-blocks
       - allowing inline blocks w/o header arguments 

**** R sessions
     (like ess-switch-process in .R buffers)
     
     Maybe this could be packaged into a header argument, something
     like =:R_session= which could accept either the name of the
     session to use, or the string =prompt=, in which case we could use
     the =ess-switch-process= command to select a new process.
     
*** TODO evaluation of shell code as background process? 
    After C-c C-c on an R code block, the process may appear to
    block, but C-g can be used to reclaim control of the .org buffer,
    without interrupting the R evalution. However I believe this is not
    true of bash/sh evaluation. [Haven't tried other languages] Perhaps
    a solution is just to background the individual shell commands.

    The other languages (aside from emacs lisp) are run through the
    shell, so if we find a shell solution it should work for them as
    well.
    
    Adding an ampersand seems to be a supported way to run commands in
    the background (see [[http://www.emacswiki.org/emacs/ExecuteExternalCommand#toc4][external-commands]]).  Although a more extensible
    solution may involve the use of the [[elisp:(progn (describe-function 'call-process-region) nil)][call-process-region]] function.
    
    Going to try this out in a new file [[file:lisp/org-babel-proc.el][org-babel-proc.el]].  This should
    contain functions for asynchronously running generic shell commands
    in the background, and then returning their input.

**** partial update of org-mode buffer
    The sleekest solution to this may be using a comint buffer, and
    then defining a filter function which would incrementally interpret
    the results as they are returned, including insertion into the
    org-mode buffer.  This may actually cause more problems than it is
    worth, what with the complexities of identifying the types of
    incrementally returned results, and the need for maintenance of a
    process marker in the org buffer.

**** 'working' spinner
     It may be nice and not too difficult to place a spinner on/near the
     evaluating source code block

*** TODO conversion of output from interactive shell, R (and python) sessions to org-babel buffers
    [DED] This would be a nice feature I think. Although a org-babel purist
    would say that it's working the wrong way round... After some
    interactive work in a *R* buffer, you save the buffer, maybe edit
    out some lines, and then convert it to org-babel format for
    posterity. Same for a shell session either in a *shell* buffer, or
    pasted from another terminal emulator. And python of course.

** DONE ensure that table ranges work
when a table range is passed to org-babel as an argument, it should be
interpreted as a vector.

| 1 | 2 | simple       |
| 2 | 3 | Fixnum:1     |
| 3 | 4 | Array:123456 |
| 4 | 5 |              |
| 5 | 6 |              |
| 6 | 7 |              |
#+TBLFM: @1$3='(sbe simple-sbe-example (n 4))::@2$3='(sbe task-table-range (n @1$1..@6$1))::@3$3='(sbe task-table-range (n (@1$1..@6$1)))

#+srcname: simple-sbe-example
#+begin_src emacs-lisp 
"simple"
#+end_src

#+srcname: task-table-range
#+begin_src ruby :var n=simple-sbe-example
"#{n.class}:#{n}"
#+end_src

#+srcname: simple-results
#+begin_src emacs-lisp :var n=task-table-range(n=(1 2 3))
n
#+end_src

#+resname: simple-results
: Array:123

#+srcname: task-arr-referent
#+begin_src ruby :var ar=(1 2 3)
ar.size
#+end_src

#+resname: task-arr-referent
: 3

** DONE global variable indicating default to vector output
how about an alist... =org-babel-default-header-args= this may already
exist... just execute the following and all source blocks will default
to vector output

#+begin_src emacs-lisp 
(setq org-babel-default-header-args '((:results . "vector")))
#+end_src

** DONE name named results if source block is named
currently this isn't happening although it should be

#+srcname: test-naming-named-source-blocks
#+begin_src emacs-lisp 
:namer
#+end_src

#+resname: test-naming-named-source-blocks
: :namer
** DONE (simple caching) check for named results before source blocks
see the TODO comment in [[file:lisp/org-babel-ref.el::TODO%20This%20should%20explicitly%20look%20for%20resname%20lines%20before][org-babel-ref.el#org-babel-ref-resolve-reference]]
** DONE set =:results silent= when eval with prefix argument

#+begin_src emacs-lisp
'silentp
#+end_src
** DONE results-type header (vector/file) [3/3]
   In response to a point in Dan's email.  We should allow the user to
   force scalar or vector results.  This could be done with a header
   argument, and the default behavior could be controlled through a
   configuration variable.
   
#+srcname: task-trivial-vector
#+begin_src ruby :results replace vector
:scalar
#+end_src

#+resname:
| ":scalar" |

   since it doesn't make sense to turn a vector into a scalar, lets
   just add a two values...
   
   - vector :: forces the results to be a vector (potentially 1 dimensional)
   - file :: this throws an error if the result isn't a string, and
             tries to treat it as a path to a file.

   I'm just going to cram all of these into the =:results= header
   argument.  Then if we allow multiple header arguments it should
   work out, for example one possible header argument string could be
   =:results replace vector file=, which would *replace* any existing
   results forcing the results into an org-mode table, and
   interpreting any strings as file paths.

*** DONE multiple =:results= headers

#+srcname: multiple-result-headers
#+begin_src ruby :results replace silent
:schulte
#+end_src

#+resname:

*** DONE file result types
When inserting into an org-mode buffer create a link with the path
being the value, and optionally the display being the
=file-name-nondirectory= if it exists.

#+srcname: task-file-result
#+begin_src python :results replace file
"something"
#+end_src

#+resname:
[[something][something]]


This will be useful because blocks like =ditaa= and =dot= can return
the string path of their files, and can add =file= to their results
header.

*** DONE vector result types

#+srcname: task-force-results
#+begin_src emacs-lisp :results vector
8
#+end_src

#+resname:
| 8 |

** DONE results name
    In order to do this we will need to start naming our results.
    Since the source blocks are named with =#+srcname:= lines we can
    name results with =#+resname:= lines (if the source block has no
    name then no name is given to the =#+resname:= line on creation,
    otherwise the name of the source block is used).

    This will have the additional benefit of allowing results and
    source blocks to be located in different places in a buffer (and
    eventually in different buffers entirely).

#+srcname: developing-resnames
#+begin_src emacs-lisp  :results silent
'schulte
#+end_src

    Once source blocks are able to find their own =#+resname:= lines
    we then need to...

#+srcname: sbe-w-new-results
#+begin_src emacs-lisp :results replace
(sbe "developing-resnames")
#+end_src

#+resname:
: schulte

*** TODO change the results insertion functions to use these lines

*** TODO teach references to resolve =#+resname= lines.

** DONE org-babel tests org-babel [1/1]
since we are accumulating this nice collection of source-code blocks
in the sandbox section we should make use of them as unit tests.
What's more, we should be able to actually use org-babel to run these
tests.

We would just need to cycle over every source code block under the
sandbox, run it, and assert that the return value is equal to what we
expect.

I have the feeling that this should be possible using only org-babel
functions with minimal or no additional elisp.  It would be very cool
for org-babel to be able to test itself.

This is now done, see [[* Tests]].

*** DEFERRED org-babel assertions (may not be necessary)
These could be used to make assertions about the results of a
source-code block.  If the assertion fails then the point could be
moved to the block, and error messages and highlighting etc... could
ensue

** DONE make C-c C-c work anywhere within source code block?
   This seems like it would be nice to me, but perhaps it would be
   inefficient or ugly in implementation? I suppose you could search
   forward, and if you find #+end_src before you find #+begin_src,
   then you're inside one. [DED]

   Agreed, I think inside of the =#+srcname: line= would be useful as
   well.

#+srcname: testing-out-cc
#+begin_src emacs-lisp
'schulte
#+end_src

** DONE integration with org tables
We should make it easy to call org-babel source blocks from org-mode
table formulas.  This is practical now that it is possible to pass
arguments to org-babel source blocks.

See the related [[* (sandbox) integration w/org tables][sandbox]] header for tests/examples.

*** digging in org-table.el
In the past [[file:~/src/org/lisp/org-table.el::org%20table%20el%20The%20table%20editor%20for%20Org%20mode][org-table.el]] has proven difficult to work with.

Should be a hook in [[file:~/src/org/lisp/org-table.el::defun%20org%20table%20eval%20formula%20optional%20arg%20equation][org-table-eval-formula]].

Looks like I need to change this [[file:~/src/org/lisp/org-table.el::if%20lispp][if statement]] (line 2239) into a cond
expression.

** DONE source blocks as functions

Allow source code blocks to be called like functions, with arguments
specified.  We are already able to call a source-code block and assign
it's return result to a variable.  This would just add the ability to
specify the values of the arguments to the source code block assuming
any exist.  For an example see 

When a variable appears in a header argument, how do we differentiate
between it's value being a reference or a literal value?  I guess this
could work just like a programming language.  If it's escaped or in
quotes, then we count it as a literal, otherwise we try to look it up
and evaluate it.

** DONE folding of code blocks? [2/2]
   [DED] In similar way to using outline-minor-mode for folding function
   bodies, can we fold code blocks?  #+begin whatever statements are
   pretty ugly, and in any case when you're thinking about the overall
   game plan you don't necessarily want to see the code for each Step.

*** DONE folding of source code block
    Sounds good, and wasn't too hard to implement.  Code blocks should
    now be fold-able in the same manner as headlines (by pressing TAB
    on the first line).

*** REJECTED folding of results
    So, lets do a three-stage tab cycle... First fold the src block,
    then fold the results, then unfold.
    
    There's no way to tell if the results are a table or not w/o
    actually executing the block which would be too expensive of an
    operation.

** DONE selective export of text, code, figures
   [DED] The org-babel buffer contains everything (code, headings and
   notes/prose describing what you're up to, textual/numeric/graphical
   code output, etc). However on export to html / LaTeX one might want
   to include only a subset of that content. For example you might
   want to create a presentation of what you've done which omits the
   code.

   [EMS] So I think this should be implemented as a property which can
   be set globally or on the outline header level (I need to review
   the mechanics of org-mode properties).  And then as a source block
   header argument which will apply only to a specific source code
   block.  A header argument of =:export= with values of
   
   - =code= :: just show the code in the source code block
   - =none= :: don't show the code or the results of the evaluation
   - =results= :: just show the results of the code evaluation (don't
                  show the actual code)
   - =both= :: show both the source code, and the results

this will be done in [[* (sandbox) selective export][(sandbox) selective export]].

** DONE a header argument specifying silent evaluation (no output)
This would be useful across all types of source block.  Currently
there is a =:replace t= option to control output, this could be
generalized to an =:output= option which could take the following
options (maybe more)

- =t= :: this would be the default, and would simply insert the
         results after the source block
- =replace= :: to replace any results which may already be there
- =silent= :: this would inhibit any insertion of the results

This is now implemented see the example in the [[* silent evaluation][sandbox]]

** DONE assign variables from tables in R
This is now working (see [[* (sandbox table) R][(sandbox-table)-R]]).  Although it's not that
impressive until we are able to print table results from R.

** DONE insert 2-D R results as tables
everything is working but R and shell

*** DONE shells

*** DONE R

This has already been tackled by Dan in [[file:existing_tools/org-R.el::defconst%20org%20R%20write%20org%20table%20def][org-R:check-dimensions]].  The
functions there should be useful in combination with [[http://cran.r-project.org/doc/manuals/R-data.html#Export-to-text-files][R-export-to-csv]]
as a means of converting multidimensional R objects to emacs lisp.

It may be as simple as first checking if the data is multidimensional,
and then, if so using =write= to write the data out to a temporary
file from which emacs can read the data in using =org-table-import=.

Looking into this further, is seems that there is no such thing as a
scalar in R [[http://tolstoy.newcastle.edu.au/R/help/03a/3733.html][R-scalar-vs-vector]].  In that light I am not sure how to
deal with trivial vectors (scalars) in R.  I'm tempted to just treat
them as vectors, but then that would lead to a proliferation of
trivial 1-cell tables...

** DONE allow variable initialization from source blocks
Currently it is possible to initialize a variable from an org-mode
table with a block argument like =table=sandbox= (note that the
variable doesn't have to named =table=) as in the following example

#+TBLNAME: sandbox
| 1 |       2 | 3 |
| 4 | schulte | 6 |

#+begin_src emacs-lisp :var table=sandbox :results replace
(message (format "table = %S" table))
#+end_src

: "table = ((1 2 3) (4 \"schulte\" 6))"

It would be good to allow initialization of variables from the results
of other source blocks in the same manner.  This would probably
require the addition of =#+SRCNAME: example= lines for the naming of
source blocks, also the =table=sandbox= syntax may have to be expanded
to specify whether the target is a source code block or a table
(alternately we could just match the first one with the given name
whether it's a table or a source code block).

At least initially I'll try to implement this so that there is no need
to specify whether the reference is to a table or a source-code block.
That seems to be simpler both in terms of use and implementation.

This is now working for emacs-lisp, ruby and python (and mixtures of
the three) source blocks.  See the examples in the [[* (sandbox) referencing other source blocks][sandbox]].

This is currently working only with emacs lisp as in the following
example in the [[* emacs lisp source reference][emacs lisp source reference]].


** TODO Add languages [0/5]
I'm sure there are many more that aren't listed here.  Please add
them, and bubble any that you particularly care about up to the top.

Any new language should be implemented in a org-babel-lang.el file.
Follow the pattern set by [[file:lisp/org-babel-script.el][org-babel-script.el]], [[file:lisp/org-babel-shell.el][org-babel-shell.el]] and
[[file:lisp/org-babel-R.el][org-babel-R.el]].

*** TODO perl
This could probably be added to [[file:lisp/org-babel-script.el][org-babel-script.el]]

*** TODO java

*** TODO ditaa
(see [[* file result types][file result types]])

*** TODO dot
(see [[* file result types][file result types]])

*** TODO asymptote
(see [[* file result types][file result types]])


* Bugs [11/14]

** TODO non-orgtbl formatted lists
for example

#+srcname: this-doesn't-match-orgtbl
#+begin_src emacs-lisp :results replace
'((:results . "replace"))
#+end_src

#+resname: this-doesn't-match-orgtbl

** TODO collapsing consecutive newlines in string output

#+srcname: multi-line-string-output
#+begin_src ruby :results replace
"the first line ends here


     and this is the second one

even a third"
#+end_src

#+resname:
: the first line ends here
: 	     and this is the second one
: 	return even a third

** TODO cursor movement when evaluating source blocks
   E.g. the pie chart example. Despite the save-window-excursion in
   org-babel-execute:R. (I never learned how to do this properly: org-R
   jumps all over the place...)

** DONE R-code broke on "org-babel" rename

#+srcname: bug-R-babels
#+begin_src R 
8 * 2
#+end_src

** DONE error on trivial R results

So I know it's generally not a good idea to squash error without
handling them, but in this case the error almost always means that
there was no file contents to be read by =org-table-import=, so I
think it's ok.

#+srcname: bug-trivial-r1
#+begin_src R :results replace
pie(c(1, 2, 3), labels = c(1, 2, 3))
#+end_src

#+srcname: bug-trivial-r2
#+begin_src R :results replace
8
#+end_src

#+resname: bug-trivial-r2
: 8

#+srcname: bug-trivial-r3
#+begin_src R :results replace
c(1, 2, 3)
#+end_src

#+resname: bug-trivial-r3
| 1 |
| 2 |
| 3 |

** DONE ruby new variable creation (multi-line ruby blocks)
Actually it looks like we were dropping all but the last line.

#+srcname: multi-line-ruby-test
#+begin_src ruby :var table=bug-numerical-table :results replace
total = 0
table.each{|n| total += n}
total/table.size
#+end_src

#+resname:
: 2

** DONE R code execution seems to choke on certain inputs
Currently the R code seems to work on vertical (but not landscape)
tables

#+srcname: little-fake
#+begin_src emacs-lisp 
"schulte"
#+end_src

#+begin_src R :var num=little-fake
num
#+end_src

#+resname:
: schulte
: 11
: 11
: 11
: schulte
: 9
: 9
: 11

#+srcname: set-debug-on-error
#+begin_src emacs-lisp :results silent
(setq debug-on-error t)
#+end_src

#+srcname: bug-numerical-table
#+begin_src emacs-lisp :results silent
'(1 2 3)
#+end_src

#+srcname: bug-R-number-evaluation
#+begin_src R :var table=bug-numerical-table :results replace
mean(mean(table))
#+end_src

#+resname:
: 2

#+tblname: bug-vert-table
| 1 |
| 2 |
| 3 |

#+srcname: bug-R-vertical-table
#+begin_src R :var table=bug-vert-table :results silent
mean(table)
#+end_src

** DEFERRED org bug/request: prevent certain org behaviour within code blocks
   E.g. [[]] gets recognised as a link (when there's text inside the
   brackets). This is bad for R code at least, and more generally
   could be argued to be inappropriate. Is it difficult to get org to
   ignore text in code blocks? [DED]
   
   I believe Carsten addressed this recently on the mailing list with
   the comment that it was indeed a difficult issue.  I believe this
   may be one area where we could wait for an upstream (org-mode) fix.
** DONE with :results replace, non-table output doesn't replace table output
   And vice versa. E.g. Try this first with table and then with len(table) [DED]
#+begin_src python :var table=sandbox :results replace
table
#+end_src

| 1 |         2 | 3 |
| 4 | "schulte" | 6 |
: 2

Yes, this is certainly a problem.  I fear that if we begin replacing
anything immediately following a source block (regardless of whether
it matches the type of our current results) we may accidentally delete
hand written portions of the user's org-mode buffer.

I think that the best solution here would be to actually start
labeling results with a line that looks something like...

#+results: name

This would have a couple of benefits...
1) we wouldn't have to worry about possibly deleting non-results
   (which is currently an issue)
2) we could reliably replace results even if there are different types
3) we could reference the results of a source-code block in variable
   definitions, which would be useful if for example we don't wish to
   re-run a source-block every time because it is long-running.

Thoughts?  If no-one objects, I believe I will implement the labeling
of results.

** DONE extra quotes for nested string
Well R appears to be reading the tables without issue...

these *should* be quoted
#+srcname: ls
#+begin_src sh :results replace
ls
#+end_src

| "COPYING"          |
| "README.markdown"  |
| "block"            |
| "examples.org"     |
| "existing_tools"   |
| "intro.org"        |
| "org-babel"          |
| "rorg.org"         |
| "test-export.html" |
| "test-export.org"  |

#+srcname: test-quotes
#+begin_src ruby :var tab=ls
tab[1][0]
#+end_src

: README.markdown

#+srcname: test-quotes
#+begin_src R :var tab=ls
as.matrix(tab[2,])
#+end_src

: README.markdown

** DONE simple ruby arrays not working

As an example eval the following.  Adding a line to test

#+srcname: simple-ruby-array
#+begin_src ruby
[3, 4, 5]
#+end_src

#+srcname: ruby-array-test
#+begin_src ruby :var ar = simple-ruby-array
ar.first
#+end_src

** DONE space trailing language name
fix regexp so it works when there's a space trailing the language name

#+srcname: test-trailing-space
#+begin_src ruby 
:schulte
#+end_src

** DONE Args out of range error
   
The following block resulted in the error below [DED]. It ran without
error directly in the shell.
#+begin_src sh
cd ~/work/genopca
for platf in ill aff ; do
    for pop in CEU YRI ASI ; do
	rm -f $platf/hapmap-genos-$pop-all $platf/hapmap-rs-all
	cat $platf/hapmap-genos-$pop-* > $platf/hapmap-genos-$pop-all
	cat $platf/hapmap-rs-* > $platf/hapmap-rs-all
    done
done
#+end_src
  
 executing source block with sh...
finished executing source block
string-equal: Args out of range: "", -1, 0

the error =string-equal: Args out of range: "", -1, 0= looks like what
used to be output when the block returned an empty results string.
This should be fixed in the current version, you should now see the
following message =no result returned by source block=.

** DONE ruby arrays not recognized as such

Something is wrong in [[file:lisp/org-babel-script.el]] related to the
recognition of ruby arrays as such.

#+begin_src ruby :results replace
[1, 2, 3, 4]
#+end_src

| 1 | 2 | 3 | 4 |

#+begin_src python :results replace
[1, 2, 3, 4]
#+end_src

| 1 | 2 | 3 | 4 |


* Tests

Evaluate all the cells in this table for a comprehensive test of the
org-babel functionality.

*Note*: if you have customized =org-babel-default-header-args= then some
of these tests may fail.

#+TBLNAME: org-babel-tests
| functionality           | block                      | arg |    expected |     results | pass |
|-------------------------+----------------------------+-----+-------------+-------------+------|
| basic evaluation        |                            |     |             |             | pass |
|-------------------------+----------------------------+-----+-------------+-------------+------|
| emacs lisp              | basic-elisp                |     |           5 |           5 | pass |
| shell                   | basic-shell                |     |           6 |           6 | pass |
| ruby                    | basic-ruby                 |     |   org-babel |   org-babel | pass |
| python                  | basic-python               |     | hello world | hello world | pass |
| R                       | basic-R                    |     |          13 |          13 | pass |
|-------------------------+----------------------------+-----+-------------+-------------+------|
| tables                  |                            |     |             |             | pass |
|-------------------------+----------------------------+-----+-------------+-------------+------|
| emacs lisp              | table-elisp                |     |           3 |           3 | pass |
| ruby                    | table-ruby                 |     |       1-2-3 |       1-2-3 | pass |
| python                  | table-python               |     |           5 |           5 | pass |
| R                       | table-R                    |     |         3.5 |         3.5 | pass |
|-------------------------+----------------------------+-----+-------------+-------------+------|
| source block references |                            |     |             |             | pass |
|-------------------------+----------------------------+-----+-------------+-------------+------|
| all languages           | chained-ref-last           |     |       Array |       Array | pass |
|-------------------------+----------------------------+-----+-------------+-------------+------|
| source block functions  |                            |     |             |             | pass |
|-------------------------+----------------------------+-----+-------------+-------------+------|
| emacs lisp              | defun-fibb                 |     |       fibbd |       fibbd | pass |
| run over                | Fibonacci                  |   0 |           1 |           1 | pass |
| a                       | Fibonacci                  |   1 |           1 |           1 | pass |
| variety                 | Fibonacci                  |   2 |           2 |           2 | pass |
| of                      | Fibonacci                  |   3 |           3 |           3 | pass |
| different               | Fibonacci                  |   4 |           5 |           5 | pass |
| arguments               | Fibonacci                  |   5 |           8 |           8 | pass |
|-------------------------+----------------------------+-----+-------------+-------------+------|
| bugs and tasks          |                            |     |             |             | pass |
|-------------------------+----------------------------+-----+-------------+-------------+------|
| simple ruby arrays      | ruby-array-test            |     |           3 |           3 | pass |
| R number evaluation     | bug-R-number-evaluation    |     |           2 |           2 | pass |
| multi-line ruby blocks  | multi-line-ruby-test       |     |           2 |           2 | pass |
| forcing vector results  | test-forced-vector-results |     |       Array |       Array | pass |
#+TBLFM: $5='(if (= (length $3) 1) (progn (message (format "running %S" '(sbe $2 (n $3)))) (sbe $2 (n $3))) (sbe $2))::$6='(if (string= $4 $5) "pass" (format "expected %S but was %S" $4 $5))

** basic tests

#+srcname: basic-elisp
#+begin_src emacs-lisp :results silent
(+ 1 4)
#+end_src

#+srcname: basic-shell
#+begin_src sh :results silent
expr 1 + 5
#+end_src


#+srcname: basic-ruby
#+begin_src ruby :results silent
"org-babel"
#+end_src

#+srcname: basic-python
#+begin_src python :results silent
'hello world'
#+end_src

#+srcname: basic-R
#+begin_src R :results silent
b <- 9
b + 4
#+end_src

** read tables

#+tblname: test-table
| 1 | 2 | 3 |
| 4 | 5 | 6 |

#+srcname: table-elisp
#+begin_src emacs-lisp :results silent :var table=test-table
(length (car table))
#+end_src

#+srcname: table-ruby
#+begin_src ruby :results silent :var table=test-table
table.first.join("-")
#+end_src

#+srcname: table-python
#+begin_src python :var table=test-table
table[1][1]
#+end_src

#+srcname: table-R
#+begin_src R :var table=test-table
mean(mean(table))
#+end_src

** references

Lets pass a references through all of our languages...

Lets start by reversing the table from the previous examples

#+srcname: chained-ref-first
#+begin_src python :var table = test-table
table.reverse
#+end_src

Take the first part of the list

#+srcname: chained-ref-second
#+begin_src R :var table = chained-ref-first
table[1]
#+end_src

Turn the numbers into string

#+srcname: chained-ref-third
#+begin_src emacs-lisp :var table = chained-ref-second
(mapcar (lambda (el) (format "%S" el)) table)
#+end_src

and Check that it is still a list

#+srcname: chained-ref-last
#+begin_src ruby :var table=chained-ref-third
table.class.name
#+end_src

** source blocks as functions

#+srcname: defun-fibb
#+begin_src emacs-lisp :results silent
(defun fibbd (n) (if (< n 2) 1 (+ (fibbd (- n 1)) (fibbd (- n 2)))))
#+end_src

#+srcname: fibonacci
#+begin_src emacs-lisp :results silent :var n=7
(fibbd n)
#+end_src

** sbe tests
Testing the insertion of results into org-mode tables.

#+srcname: multi-line-output
#+begin_src ruby :results replace
"the first line ends here


     and this is the second one

even a third"
#+end_src

#+resname:
: the first line ends here
: 	     and this is the second one
: 	return even a third

#+srcname: multi-line-error
#+begin_src ruby :results replace
raise "oh nooooooooooo"
#+end_src

#+resname:
: -:5: warning: parenthesize argument(s) for future version
: -:5:in `main': oh nooooooooooo (RuntimeError)
: 	from -:8

| the first line ends here... | -:5: warning: parenthesize argument(s) for future version... |
#+TBLFM: $1='(sbe "multi-line-output")::$2='(sbe "multi-line-error")

** forcing results types tests

#+srcname: test-trivial-vector
#+begin_src emacs-lisp :results vector silent
8
#+end_src

#+srcname: test-forced-vector-results
#+begin_src ruby :var triv=test-trivial-vector :results silent
triv.class.name
#+end_src


* Sandbox
  :PROPERTIES:
  :CUSTOM_ID: sandbox
  :END:
To run these examples evaluate [[file:lisp/org-babel-init.el][org-babel-init.el]]

** org-babel.el beginning functionality

#+begin_src sh  :results replace
date
#+end_src

: Thu May 14 18:52:25 EDT 2009

#+begin_src ruby
Time.now
#+end_src

: Thu May 14 18:59:09 -0400 2009

#+begin_src python
"Hello World"
#+end_src

: Hello World


** org-babel-R

#+begin_src R :results replace
a <- 9
b <- 16
a + b
#+end_src

: 25

#+begin_src R
hist(rgamma(20,3,3))
#+end_src


** org-babel plays with tables
Alright, this should demonstrate both the ability of org-babel to read
tables into a lisp source code block, and to then convert the results
of the source code block into an org table.  It's using the classic
"lisp is elegant" demonstration transpose function.  To try this
out...

1. evaluate [[file:lisp/org-babel-init.el]] to load org-babel and friends
2. evaluate the transpose definition =\C-c\C-c= on the beginning of
   the source block
3. evaluate the next source code block, this should read in the table
   because of the =:var table=previous=, then transpose the table, and
   finally it should insert the transposed table into the buffer
   immediately following the block

*** Emacs lisp

#+begin_src emacs-lisp :results silent
(defun transpose (table)
  (apply #'mapcar* #'list table))
#+end_src


#+TBLNAME: sandbox
| 1 |       2 | 3 |
| 4 | schulte | 6 |

#+begin_src emacs-lisp :var table=sandbox :results replace
(transpose table)
#+end_src


#+begin_src emacs-lisp
'(1 2 3 4 5)
#+end_src

| 1 | 2 | 3 | 4 | 5 |

*** Ruby and Python

#+begin_src ruby :var table=sandbox :results replace
table.first.join(" - ")
#+end_src

: "1 - 2 - 3"

#+begin_src python :var table=sandbox :results replace
table[0]
#+end_src

| 1 | 2 | 3 |

#+begin_src ruby :var table=sandbox :results replace
table
#+end_src

| 1 |         2 | 3 |
| 4 | "schulte" | 6 |

#+begin_src python :var table=sandbox :results replace
len(table)
#+end_src

: 2

| "__add__" | "__class__" | "__contains__" | "__delattr__" | "__delitem__" | "__delslice__" | "__doc__" | "__eq__" | "__format__" | "__ge__" | "__getattribute__" | "__getitem__" | "__getslice__" | "__gt__" | "__hash__" | "__iadd__" | "__imul__" | "__init__" | "__iter__" | "__le__" | "__len__" | "__lt__" | "__mul__" | "__ne__" | "__new__" | "__reduce__" | "__reduce_ex__" | "__repr__" | "__reversed__" | "__rmul__" | "__setattr__" | "__setitem__" | "__setslice__" | "__sizeof__" | "__str__" | "__subclasshook__" | "append" | "count" | "extend" | "index" | "insert" | "pop" | "remove" | "reverse" | "sort" |

*** (sandbox table) R

#+TBLNAME: sandbox_r
| 1 |       2 | 3 |
| 4 | schulte | 6 |

#+begin_src R :results replace
x <- c(rnorm(10, mean=-3, sd=1), rnorm(10, mean=3, sd=1))
x
#+end_src

| -3.35473133869346 |
|    -2.45714878661 |
| -3.32819924928633 |
| -2.97310212756194 |
| -2.09640758369576 |
| -5.06054014378736 |
| -2.20713700711221 |
| -1.37618039712037 |
| -1.95839385821742 |
| -3.90407396475502 |
|  2.51168071590226 |
|  3.96753011570494 |
|  3.31793212627865 |
|  1.99829753972341 |
|  4.00403686419829 |
|  4.63723764452927 |
|  3.94636744261313 |
|  3.58355906547775 |
|  3.01563442274226 |
|   1.7634976849927 |

#+begin_src R var tabel=sandbox_r :results replace
tabel
#+end_src

| 1 |         2 | 3 |
| 4 | "schulte" | 6 |

*** shell
Now shell commands are converted to tables using =org-table-import=
and if these tables are non-trivial (i.e. have multiple elements) then
they are imported as org-mode tables...

#+begin_src sh :results replace
ls -l
#+end_src

| "total"      | 208 | ""    | ""    |    "" |   "" | "" | ""                |
| "-rw-r--r--" |   1 | "dan" | "dan" |    57 | 2009 | 15 | "block"           |
| "-rw-r--r--" |   1 | "dan" | "dan" | 35147 | 2009 | 15 | "COPYING"         |
| "-rw-r--r--" |   1 | "dan" | "dan" |   722 | 2009 | 18 | "examples.org"    |
| "drwxr-xr-x" |   4 | "dan" | "dan" |  4096 | 2009 | 19 | "existing_tools"  |
| "-rw-r--r--" |   1 | "dan" | "dan" |  2207 | 2009 | 14 | "intro.org"       |
| "drwxr-xr-x" |   2 | "dan" | "dan" |  4096 | 2009 | 18 | "org-babel"         |
| "-rw-r--r--" |   1 | "dan" | "dan" |   277 | 2009 | 20 | "README.markdown" |
| "-rw-r--r--" |   1 | "dan" | "dan" | 11837 | 2009 | 18 | "rorg.html"       |
| "-rw-r--r--" |   1 | "dan" | "dan" | 61829 | 2009 | 19 | "#rorg.org#"      |
| "-rw-r--r--" |   1 | "dan" | "dan" | 60190 | 2009 | 19 | "rorg.org"        |
| "-rw-r--r--" |   1 | "dan" | "dan" |   972 | 2009 | 11 | "test-export.org" |


** silent evaluation

#+begin_src ruby
:im_the_results
#+end_src

: :im_the_results

#+begin_src ruby :results silent
:im_the_results
#+end_src

#+begin_src ruby :results replace
:im_the_results_
#+end_src

: :im_the_results_


** (sandbox) referencing other source blocks
Doing this in emacs-lisp first because it's trivial to convert
emacs-lisp results to and from emacs-lisp.

*** emacs lisp source reference
This first example performs a calculation in the first source block
named =top=, the results of this calculation are then saved into the
variable =first= by the header argument =:var first=top=, and it is
used in the calculations of the second source block.

#+SRCNAME: top
#+begin_src emacs-lisp
(+ 4 2)
#+end_src

#+begin_src emacs-lisp :var first=top :results replace
(* first 3)
#+end_src

: 18

This example is the same as the previous only the variable being
passed through is a table rather than a number.

#+begin_src emacs-lisp :results silent
(defun transpose (table)
  (apply #'mapcar* #'list table))
#+end_src

#+TBLNAME: top_table
| 1 |       2 | 3 |
| 4 | schulte | 6 |

#+SRCNAME: second_src_example
#+begin_src emacs-lisp :var table=top_table
(transpose table)
#+end_src

#+begin_src emacs-lisp :var table=second_src_example :results replace
(transpose table)
#+end_src

| 1 |         2 | 3 |
| 4 | "schulte" | 6 |
*** ruby python
Now working for ruby

#+srcname: start
#+begin_src ruby
89
#+end_src

#+begin_src ruby :var other=start :results replace
2 * other
#+end_src

and for python

#+SRCNAME: start_two
#+begin_src python
98
#+end_src

#+begin_src python :var another=start_two :results replace
another*3
#+end_src

*** mixed languages
Since all variables are converted into Emacs Lisp it is no problem to
reference variables specified in another language.

#+SRCNAME: ruby-block
#+begin_src ruby
2
#+end_src

#+SRCNAME: lisp_block
#+begin_src emacs-lisp :var ruby-variable=ruby-block
(* ruby-variable 8)
#+end_src

#+begin_src python :var lisp_var=lisp_block
lisp_var + 4
#+end_src

: 20

*** R

#+srcname: first_r
#+begin_src R :results replace
a <- 9
a
#+end_src

: 9

#+begin_src R :var other=first_r :results replace
other + 2
#+end_src

: 11


** (sandbox) selective export

For exportation tests and examples see (including exportation of
inline source code blocks) [[file:test-export.org]]


** (sandbox) source blocks as functions

#+srcname: default
#+begin_src emacs-lisp :results silent
5
#+end_src

#+srcname: triple
#+begin_src emacs-lisp :var n=default :results replace
(* 3 n)
#+end_src

: 15

#+begin_src emacs-lisp :var result=triple(n=3, m=98) :results replace
result
#+end_src

: 294

The following just demonstrates the ability to assign variables to
literal values, which was not implemented until recently.

#+begin_src ruby :var num="eric" :results replace
num+" schulte "
#+end_src

: "eric schulte "


** (sandbox) inline source blocks

This is an inline source code block src_ruby{1 + 6}.  And another
source block with text output src_emacs-lisp{"eric"}.

This is an inline source code block with header
arguments.  src_ruby[:var n=fibbd( n = 0 )]{n}


** (sandbox) integration w/org tables

#+begin_src emacs-lisp :results silent
(defun fibbd (n) (if (< n 2) 1 (+ (fibbd (- n 1)) (fibbd (- n 2)))))
#+end_src

#+srcname: fibbd
#+begin_src emacs-lisp :var n=4 :results silent
(fibbd n)
#+end_src

#+begin_src emacs-lisp :results silent
(mapcar #'fibbd '(0 1 2 3 4 5 6 7 8))
#+end_src

Something is not working here.  The function `sbe ' works fine when
called from outside of the table (see the source block below), but
produces an error when called from inside the table.  I think there
must be some narrowing going on during intra-table emacs-lisp
evaluation.

| original | fibbd |
|----------+-------|
|        0 |     1 |
|        1 |     1 |
|        2 |     2 |
|        3 |     3 |
|        4 |     5 |
|        5 |     8 |
|        6 |    13 |
|        7 |    21 |
|        8 |    34 |
|        9 |    55 |
#+TBLFM: $2='(sbe "fibbd" (n $1))

silent-result

#+begin_src emacs-lisp :results silent
(sbe 'fibbd (n "8"))
#+end_src


* Buffer Dictionary
 LocalWords:  DBlocks dblocks org-babel el eric fontification

<|MERGE_RESOLUTION|>--- conflicted
+++ resolved
@@ -114,12 +114,125 @@
 and the results to be collected in the same table.
 
 
-<<<<<<< HEAD
 * Tasks [20/32]
-=======
-* Tasks [20/33]
-** TODO Create objects in top level (global) environment in R?
-*** initial requirement statement [DED]
+
+** TODO resolve references to other buffers
+   This would allow source blocks to call upon tables, source-blocks,
+   and results in other buffers.
+   
+   See...
+   - [[file:lisp/org-babel-ref.el::TODO%20allow%20searching%20for%20names%20in%20other%20buffers][org-babel-ref.el:searching-in-other-buffers]]
+   - [[file:lisp/org-babel.el::defun%20org-babel%20find%20named%20result%20name][org-babel.el#org-babel-find-named-result]]
+
+** TODO figure out how to handle graphic output
+This is listed under [[* graphical output][graphical output]] in out objectives.
+
+This should take advantage of the =:results file= option, and
+languages which almost always produce graphical output should set
+=:results file= to true by default.  That would handle placing these
+results in the buffer.  Then if there is a combination of =silent= and
+=file= =:results= headers we could drop the results to a temp buffer
+and pop open that buffer...
+
+** TODO share org-babel
+how should we share org-babel?
+
+- post to org-mode and ess mailing lists
+- create a org-babel page on worg
+- create a short screencast demonstrating org-babel in action
+
+*** examples
+we need to think up some good examples
+
+**** interactive tutorials
+This could be a place to use [[* org-babel assertions][org-babel assertions]].
+
+for example the first step of a tutorial could assert that the version
+of the software-package (or whatever) is equal to some value, then
+source-code blocks could be used with confidence (and executed
+directly from) the rest of the tutorial.
+
+**** answering a text-book question w/code example
+org-babel is an ideal environment enabling both the development and
+demonstrationg of the code snippets required as answers to many
+text-book questions.
+
+**** something using tables
+maybe something along the lines of calculations from collected grades
+
+**** file sizes
+Maybe something like the following which outputs sizes of directories
+under the home directory, and then instead of the trivial =emacs-lisp=
+block we could use an R block to create a nice pie chart of the
+results.
+
+#+srcname: sizes
+#+begin_src bash :results replace
+du -sc ~/*
+#+end_src
+
+#+begin_src emacs-lisp :var sizes=sizes :results replace
+(mapcar #'car sizes)
+#+end_src
+
+** TODO command line execution
+Allow source code blocks to be called form the command line.  This
+will be easy using the =sbe= function in [[file:lisp/org-babel-table.el][org-babel-table.el]].
+
+This will rely upon [[* resolve references to other buffers][resolve references to other buffers]].
+
+** TODO inline source code blocks [3/5]
+   Like the =\R{ code }= blocks
+
+   not sure what the format should be, maybe just something simple
+   like =src_lang[]{}= where lang is the name of the source code
+   language to be evaluated, =[]= is optional and contains any header
+   arguments and ={}= contains the code.
+
+   (see [[* (sandbox) inline source blocks][the-sandbox]])
+
+*** DONE evaluation with \C-c\C-c
+Putting aside the header argument issue for now we can just run these
+with the following default header arguments
+- =:results= :: silent
+- =:exports= :: results
+
+*** DONE inline exportation
+Need to add an interblock hook (or some such) through org-exp-blocks
+*** DONE header arguments
+We should make it possible to use header arguments.
+
+*** TODO fontification
+we should color these blocks differently
+
+*** TODO refine html exportation
+should use a span class, and should show original source in tool-tip
+
+** TODO allow tables with hline to be passed as args into R
+   This doesn't seem to work at the moment (example below). It would
+   also be nice to have a natural way for the column names of the org
+   table to become the column names of the R data frame, and to have
+   the option to specify that the first column is to be used as row
+   names in R (these must be unique). But this might require a bit of
+   thinking about.
+
+
+#+TBLNAME: egtable
+| col1 | col2    | col3 |
+|------+---------+------|
+|    1 | 2       |    3 |
+|    4 | schulte |    6 |
+
+#+begin_src R var tabel=egtable
+tabel
+#+end_src
+
+Another example is in the [[*operations%20in%20on%20tables][grades example]].
+
+** PROPOSED pass multiple reference arguments into R
+   Can we do this? I wasn't sure how to supply multiple 'var' header
+   args. Just delete this if I'm being dense.
+** PROPOSED Create objects in top level (global) environment in R?
    At the moment, objects created by computations performed in the
    code block are evaluated in the scope of the
    code-block-function-body and therefore disappear when the code
@@ -161,225 +274,6 @@
 persistent interactive session. It's just that it's particularly
 natural for R, seeing as both ESS and org-babel evaluate commands in a
 single persistent R session.
-
-*** sessions [Eric]
-
-Thanks for bringing this up.  I think you are absolutely correct that we
-should provide support for a persistent environment (maybe called a
-*session*) in which to evaluate code blocks.  I think the current setup
-demonstrates my personal bias for a functional style of programming
-which is certainly not ideal in all contexts.
-
-While the R function you mention does look like an elegant solution, I
-think we should choose an implementation that would be the same across
-all source code types.  Specifically I think we should allow the user to
-specify an optional *session* as a header variable (when not present we
-assume a default session for each language).  The session name could be
-used to name a comint buffer (like the *R* buffer) in which all
-evaluation would take place (within which variables would retain their
-values --at least once I remove some of the functional method wrappings
-currently in place-- ).
-
-This would allow multiple environments to be used in the same buffer,
-and once this setup was implemented we should be able to fairly easily
-implement commands for jumping between source code blocks and the
-related session buffers, as well as for dumping the last N commands from
-a session into a new or existing source code block.
-
-Please let me know if you foresee any problems with this proposed setup,
-or if you think any parts might be confusing for people coming from
-Sweave.  I'll hopefully find some time to work on this later in the
-week.
-*** implementation
-in [[file:lisp/org-babel-comint.el][org-babel-comint.el]]
-
-Currently I've coppied and begun generalizing the functions for
-interacting with R buffers.
-** TODO fully purge org-babel-R of direct comint interaction
-try to remove all code under the [[file:lisp/org-babel-R.el::functions%20for%20evaluation%20of%20R%20code][;; functions for evaluation of R code]] line
-
-** TODO improve the source-block snippet
-
-[[file:~/src/emacs-starter-kit/src/snippets/text-mode/rst-mode/chap::name%20Chapter%20title][file:~/src/emacs-starter-kit/src/snippets/text-mode/rst-mode/chap::name Chapter title]]
-#+begin_example
-,#name : Chapter title
-,# --
-${1:Chapter}
-${1:$(make-string (string-width text) ?\=)}
-
-$0
-#+end_example
-
-[[file:snippets/org-mode/sb][sb -- snippet]]
-
-waiting for guidance from those more familiar with yasnippets
->>>>>>> e8e24c02
-
-** TODO resolve references to other buffers
-   This would allow source blocks to call upon tables, source-blocks,
-   and results in other buffers.
-   
-   See...
-   - [[file:lisp/org-babel-ref.el::TODO%20allow%20searching%20for%20names%20in%20other%20buffers][org-babel-ref.el:searching-in-other-buffers]]
-   - [[file:lisp/org-babel.el::defun%20org-babel%20find%20named%20result%20name][org-babel.el#org-babel-find-named-result]]
-
-** TODO figure out how to handle graphic output
-This is listed under [[* graphical output][graphical output]] in out objectives.
-
-This should take advantage of the =:results file= option, and
-languages which almost always produce graphical output should set
-=:results file= to true by default.  That would handle placing these
-results in the buffer.  Then if there is a combination of =silent= and
-=file= =:results= headers we could drop the results to a temp buffer
-and pop open that buffer...
-
-** TODO share org-babel
-how should we share org-babel?
-
-- post to org-mode and ess mailing lists
-- create a org-babel page on worg
-- create a short screencast demonstrating org-babel in action
-
-*** examples
-we need to think up some good examples
-
-**** interactive tutorials
-This could be a place to use [[* org-babel assertions][org-babel assertions]].
-
-for example the first step of a tutorial could assert that the version
-of the software-package (or whatever) is equal to some value, then
-source-code blocks could be used with confidence (and executed
-directly from) the rest of the tutorial.
-
-**** answering a text-book question w/code example
-org-babel is an ideal environment enabling both the development and
-demonstrationg of the code snippets required as answers to many
-text-book questions.
-
-**** something using tables
-maybe something along the lines of calculations from collected grades
-
-**** file sizes
-Maybe something like the following which outputs sizes of directories
-under the home directory, and then instead of the trivial =emacs-lisp=
-block we could use an R block to create a nice pie chart of the
-results.
-
-#+srcname: sizes
-#+begin_src bash :results replace
-du -sc ~/*
-#+end_src
-
-#+begin_src emacs-lisp :var sizes=sizes :results replace
-(mapcar #'car sizes)
-#+end_src
-
-** TODO command line execution
-Allow source code blocks to be called form the command line.  This
-will be easy using the =sbe= function in [[file:lisp/org-babel-table.el][org-babel-table.el]].
-
-This will rely upon [[* resolve references to other buffers][resolve references to other buffers]].
-
-** TODO inline source code blocks [3/5]
-   Like the =\R{ code }= blocks
-
-   not sure what the format should be, maybe just something simple
-   like =src_lang[]{}= where lang is the name of the source code
-   language to be evaluated, =[]= is optional and contains any header
-   arguments and ={}= contains the code.
-
-   (see [[* (sandbox) inline source blocks][the-sandbox]])
-
-*** DONE evaluation with \C-c\C-c
-Putting aside the header argument issue for now we can just run these
-with the following default header arguments
-- =:results= :: silent
-- =:exports= :: results
-
-*** DONE inline exportation
-Need to add an interblock hook (or some such) through org-exp-blocks
-*** DONE header arguments
-We should make it possible to use header arguments.
-
-*** TODO fontification
-we should color these blocks differently
-
-*** TODO refine html exportation
-should use a span class, and should show original source in tool-tip
-
-** TODO allow tables with hline to be passed as args into R
-   This doesn't seem to work at the moment (example below). It would
-   also be nice to have a natural way for the column names of the org
-   table to become the column names of the R data frame, and to have
-   the option to specify that the first column is to be used as row
-   names in R (these must be unique). But this might require a bit of
-   thinking about.
-
-
-#+TBLNAME: egtable
-| col1 | col2    | col3 |
-|------+---------+------|
-|    1 | 2       |    3 |
-|    4 | schulte |    6 |
-
-#+begin_src R var tabel=egtable
-tabel
-#+end_src
-
-Another example is in the [[*operations%20in%20on%20tables][grades example]].
-
-** PROPOSED conversion between org-babel and noweb (e.g. .Rnw) format
-   I haven't thought about this properly. Just noting it down. What
-   Sweave uses is called "R noweb" (.Rnw).
-** PROPOSED pass multiple reference arguments into R
-   Can we do this? I wasn't sure how to supply multiple 'var' header
-<<<<<<< HEAD
-   args. Just delete this if I'm being dense.
-** PROPOSED Create objects in top level (global) environment in R?
-   At the moment, objects created by computations performed in the
-   code block are evaluated in the scope of the
-   code-block-function-body and therefore disappear when the code
-   block is evaluated {unless you employ some extra trickery like
-   assign('name', object, env=globalenv()) }. I think it will be
-   desirable to also allow for a style wherein objects that are
-   created in one code block persist in the R global environment and
-   can be re-used in a separate block.
-
-   This is what Sweave does, and while I'm not saying we have to be
-   the same as Sweave, it wouldn't be hard for us to provide the same
-   behaviour in this case; if we don't, we risk undeservedly being
-   written off as an oddity by some.
-
-   IOW one aspect of org-babel is that of a sort of functional
-   meta-programming language. This is crazy, in a very good
-   way. Nevertheless, wrt R I think there's going to be a lot of value
-   in providing for a working style in which the objects are stored in
-   the R session, rather than elisp/org buffer. This will be a very
-   familiar working style to lots of people.
-
-   There are no doubt a number of different ways of accomplishing
-   this, the simplest being a hack like adding
-
-#+begin_src R
-for(objname in ls())
-    assign(objname, get(objname), envir=globalenv())
-#+end_src
-
-to the source code block function body. (Maybe wrap it in an on.exit() call).
-
-However this may deserve to be thought about more carefully, perhaps
-with a view to having a uniform approach across languages. E.g. shell
-code blocks have the same semantics at the moment (no persistence of
-variables across code blocks), because the body is evaluated in a new
-bash shell process rather than a running shell. And I guess the same
-is true for python. However, in both these cases, you could imagine
-implementing the alternative in which the body is evaluated in a
-persistent interactive session. It's just that it's particularly
-natural for R, seeing as both ESS and org-babel evaluate commands in a
-single persistent R session.
-=======
-   args. Just delete this TODO if I'm being dense.
->>>>>>> e8e24c02
 
 ** PROPOSED support for passing paths to files between source blocks
 Maybe this should be it's own result type (in addition to scalars and
